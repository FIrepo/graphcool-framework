--- conflicted
+++ resolved
@@ -35,15 +35,9 @@
   }
 
   override def getReturnValue: Future[ReturnValueResult] = {
-<<<<<<< HEAD
-    val whereFromUpdateArgs = updateArgs.raw.get(where.fieldName) match {
-      case Some(_) => Vector(CoolArgs(updateArgs.raw).extractNodeSelector(model))
-      case None    => Vector.empty
-=======
-    val newWhere = updateArgMap.get(where.fieldName) match {
-        case Some(_) => CoolArgs(updateArgMap).extractNodeSelector(model)
-        case None => where
->>>>>>> 3424bd65
+    val newWhere = updateArgs.raw.get(where.fieldName) match {
+      case Some(_) => updateArgs.extractNodeSelector(model)
+      case None    => where
     }
 
     val uniques = Vector(NodeSelector(model, "id", GraphQLIdGCValue(idOfNewItem)), newWhere)
